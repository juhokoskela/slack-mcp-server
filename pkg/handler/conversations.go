--- conflicted
+++ resolved
@@ -382,15 +382,13 @@
 			warn = true
 		}
 
-<<<<<<< HEAD
-		msgText := msg.Text + text.AttachmentsTo2CSV(msg.SubType, msg.Text, msg.Attachments)
-=======
 		timestamp, err := text.TimestampToIsoRFC3339(msg.Timestamp)
 		if err != nil {
 			ch.logger.Error("Failed to convert timestamp to RFC3339", zap.Error(err))
 			continue
 		}
->>>>>>> 3031a269
+
+		msgText := msg.Text + text.AttachmentsTo2CSV(msg.SubType, msg.Text, msg.Attachments)
 
 		messages = append(messages, Message{
 			MsgID:    msg.Timestamp,
